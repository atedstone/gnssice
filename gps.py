--- conflicted
+++ resolved
@@ -59,6 +59,7 @@
 import pandas as pd
 import re
 
+import pdb
 
 def shellcmd(cmd,timeout_seconds=False,retry_n=2):
     """A general wrapper to the Popen command, running through the shell.
@@ -173,12 +174,23 @@
     """ 
     Read a GEOD or NEU file created by TRACK.
     """
-    data = pd.read_csv(
+    # Specify the header manually - the file contains column names with 
+    # white space which Pandas interprets as signifying a new column.
+    # Note that some columns are renamed slightly to remove non-alphabet characters.
+    names = ['YY', 'DOY', 'Seconds', 'Latitude', 'Longitude', 'Height', 
+        'SigN', 'SigE', 'SigH', 'RMS', 'N', 'Atm', 'plus_minus', 'Fract_DOY', 
+        'Epoch', 'NBF', 'NotF', 'Flag']
+
+    data = pd.read_fwf(
         fname, 
-        delim_whitespace=True, 
-        skiprows=[1],
-        na_values=['*']
+        infer=True,
+        skiprows=[0, 1],
+        na_values=['*'],
+        names=names
     )
+
+    data = data.drop(labels=['Flag'], axis=1)
+    data = data.apply(pd.to_numeric)
     return data
     
 
@@ -719,25 +731,6 @@
                 shellcmd("mv " + ret_fname + " processed/")
             
         print("Batch finished.")
-<<<<<<< HEAD
-=======
-                
-    
-    def read_track_file(self, fname):
-        # Specify the header manually - the file contains column names with 
-        # white space which Pandas interprets as signifying a new column.
-        names = ['YY', 'DOY', 'Seconds', 'Latitude', 'Longitude', 'Height', 
-            'SigN', 'SigE', 'SigH', 'RMS', '#', 'Atm', '+-', 'Fract DOY', 
-            'Epoch', '#BF', 'NotF', 'Flag']
-        data = pd.read_csv(
-            fname, 
-            delim_whitespace=True, 
-            skiprows=[0,1],
-            na_values=['*'],
-            names=names
-        )
-        return data
->>>>>>> 80e6d970
     
     
     def view_track_output(self, base, rover, doy, gtype='NEU', fname=None, 
@@ -1344,11 +1337,20 @@
         Email: mike@craymer.com 
 
         """
-        n = dX.shape[0]
-        if lat.shape[0] == 1:
-          lat = np.ones((n,1)) * lat
-          lon = np.ones((n,1)) * lon
+        
+        print(dX)
+        #pdb.set_trace()
+
+        n = len(dX)
+        if isinstance(lat, float):
+            lat = np.ones((n,1)) * lat
+            lon = np.ones((n,1)) * lon
         R = np.zeros((3,3,n))
+
+        if isinstance(dX, pd.Series):
+            dX = dX.to_numpy()
+            dY = dY.to_numpy()
+            dZ = dZ.to_numpy()
         
         R[0,0,:] = -np.sin(lat.T) * np.cos(lon.T)
         R[0,1,:] = -np.sin(lat.T) * np.sin(lon.T)
@@ -1361,13 +1363,15 @@
         R[2,0,:] = np.cos(lat.T) * np.cos(lon.T)
         R[2,1,:] = np.cos(lat.T) * np.sin(lon.T)
         R[2,2,:] = np.sin(lat.T)
+
+        #pdb.set_trace()
         
         RR = np.reshape(R[0,:,:],(3,n))
-        dx = np.sum(RR.T * np.concatenate((dX,dY,dZ),axis=1),axis=1)
+        dx = np.sum(RR.T * np.stack((dX,dY,dZ),axis=1),axis=1)
         RR = np.reshape(R[1,:,:],(3,n))
-        dy = np.sum(RR.T * np.concatenate((dX,dY,dZ),axis=1),axis=1)
+        dy = np.sum(RR.T * np.stack((dX,dY,dZ),axis=1),axis=1)
         RR = np.reshape(R[2,:,:],(3,n))
-        dz = np.sum(RR.T * np.concatenate((dX,dY,dZ),axis=1),axis=1)
+        dz = np.sum(RR.T * np.stack((dX,dY,dZ),axis=1),axis=1)
         
         toret = {}
         toret['x'] = dx
